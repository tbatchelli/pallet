--- conflicted
+++ resolved
@@ -21,18 +21,15 @@
   [request]
   (compute/primary-ip (:target-node request)))
 
-<<<<<<< HEAD
 (defn target-private-ip
   "Private IP of the target-node"
   [request]
   (compute/private-ip (:target-node request)))
 
-=======
 (defn os-family
   "OS-Family of the target-node."
   [request]
   (-> request :node-type :image :os-family))
->>>>>>> d1de0fea
 
 (defn tag
   "Tag of the target-node."
